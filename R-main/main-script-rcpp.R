
# The code here runs a simulation to explore how a range of processes can generate genomic patterns.
# Motivated by the ideas in Sonya and Kristen's NERC and John Fell Fund grants.

# This version uses functions written in Rcpp which are a bit faster

# First, clear workspace and graphics
rm(list=ls())
graphics.off()
library(gids)
library(abind)
library(parallel)
library(progress)
# library(tcltk)
# library(profvis)
library(ggplot2)
library(dplyr)

# Higher level parameters that the user will set to run the simulation
initial.population.size <- 200 # NOTE: THIS WILL BECOME A VECTOR TWO NUMBERS WHEN WE EXTEND TO TWO POPULATIONS
n.loci                  <- 200 # how many linked genes we will deal with
n.alleles.per.locus     <- 5   # we will assume that each locus has the same number of alleles to start with
bv.for.alleles          <- t(array(1:5,c(n.alleles.per.locus,n.loci)))/4-0.25
V.e                     <- 0.01 # standard deviation in environmental component of the phenotype
n.gens                  <- 1500 # number of generations.

# a function to generate the initial population structure
initial.struct          <- function(n.N1,n.l,n.a.l){ # n.N1 - initial N, n.l - N loci, n.a.l - alleles / locus
  rand.ints             <- sample(1:n.a.l,n.N1*n.l*2,TRUE)
  struct                <- array(rand.ints,c(n.N1,n.l,2)) # an array
  return(struct)
}

# estimate fitness
fitness <- function(z,n,b0,b1,b2,b3,epsilon){
  # so this is a bit of a wierd fitness function, but it should see if things work or not.
  ze <- z[,1]
  ze2 <- ze^2
  w <- round(b0 + b1*ze + b2*ze2 + b3*n + rnorm(n,0,epsilon),0)
  w <- ifelse(w<0,0,w)
  return(w)
}

# mating function
mating <- function(fitn, struct){
  females      <- which(fitn[,2] %in% 1)
  males        <- which(fitn[,2] %in% 2)
  female.fitn  <- fitn[females,]
  female.stru  <- struct[females,,]
  male.fitn    <- fitn[males,]
  mum.stru     <- female.stru[c(rep(1:length(females),times=female.fitn[,3])),,]
  dads         <- sample(males,sum(female.fitn[,3]),TRUE,prob=male.fitn[,3])
  dad.stru     <- struct[c(dads),,]
  return(list(mum.stru,dad.stru))
}

dispersal <- function(pop1,pop2,rate1to2,rate2to1){
  pops.comb <- abind(pop1,pop2,along=1)
  n1 <- dim(pop1)[1]
  n2 <- dim(pop2)[1]
  #p1 <- rep(1,n1)  # eca commented this out since it behaved differently with respect to seeds...weird...
  #p2 <- rep(2,n2)
  p1 <- ifelse(runif(n1)<rate1to2,2,1)
  p2 <- ifelse(runif(n2)<rate2to1,1,2)
  ps <- c(p1,p2)
  p1 <- pops.comb[ps==1,,]
  p2 <- pops.comb[ps==2,,]
  return(list(p1,p2))
}


doer <- function(x){
  struct <- x[[1]]
  bvs <- x[[2]]
  nloc <- x[[3]]
  ve <- x[[4]]
  b0 <- x[[5]]
  b1 <- x[[6]]
  b2 <- x[[7]]
  b3 <- x[[8]]
  epsil <- x[[9]]
  zs             <- rcpp_g2p_map(struct, dim(struct), bvs, nloc, ve)
  fits           <- cbind(zs,fitness(zs,dim(zs)[1],b0,b1,b2,b3,epsil))
  pairs          <- mating(fits,struct)
  mums           <- pairs[[1]]
  dads           <- pairs[[2]]
  struct.rt      <- array(NA, dim(mums))
  struct.rt[,,1] <- rcpp_recombo_segregate(mums, dim(mums), rep(0.001, dim(mums)[2] - 1))
  struct.rt[,,2] <- rcpp_recombo_segregate(dads, dim(dads), rep(0.001, dim(dads)[2] - 1))
  return(struct.rt)
}


<<<<<<< HEAD
pb <- progress_bar$new(format = " Doing its shit [:bar] :percent eta: :eta",total =n.gens, clear = FALSE, width= 100)
start.1 <- struct.1 <- start.2 <- struct.2 <- initial.struct(initial.population.size,n.loci,n.alleles.per.locus)

res <- list()
mean.z
=======
#pb <- progress_bar$new(format = " Doing its shit [:bar] :percent eta: :eta",total =n.gens, clear = FALSE, width= 100)
#pb <- tkProgressBar(title = "progress bar", min = 0, max = n.gens, width = 300)

start.1 <- struct.1 <- start.2 <- struct.2 <- initial.struct(initial.population.size,n.loci,n.alleles.per.locus)

res <- list()
res[["0"]] <- list(struct.1, struct.2)

n.gens <- 50
>>>>>>> 210c7c08

for (i in 1:n.gens){
  x1 <- list(struct.1,bv.for.alleles,n.loci,V.e,2,0.2,-0.005,-0.01,1)
  x2 <- list(struct.2,bv.for.alleles,n.loci,V.e,1.5,0.1,-0.002,-0.005,1)
  x <- list(x1,x2)
  out <- mclapply(x,doer)
  struct.1 <- out[[1]]
  struct.2 <- out[[2]]
<<<<<<< HEAD
  outd <- dispersal(struct.1,struct.2,0,0)
  struct.1 <- outd[[1]]
  struct.2 <- outd[[2]]
  if (i %% 10==0) res[[i/10]] <- list(struct.1,struct.2)
  pb$tick()
}

pb <- progress_bar$new(format = " Calculating summary shit [:bar] :percent eta: :eta",total =n.gens, clear = FALSE, width= 100)
dist <- array(NA,c(n.loci,length(res)))
mean.z <- array(NA,c(length(res),2))
var.z <- array(NA,c(length(res),2))
for (i in 1:length(res)){
  dist[,i] <- apply(res[[i]][[1]],2,mean)-apply(res[[i]][[2]],2,mean)
  z1 <- rcpp_g2p_map(res[[i]][[1]], dim(res[[i]][[1]]), bv.for.alleles, n.loci, V.e)
  z2 <- rcpp_g2p_map(res[[i]][[2]], dim(res[[i]][[2]]), bv.for.alleles, n.loci, V.e)
  mean.z[i,1] <- mean(z1[,1])
  mean.z[i,2] <- mean(z2[,1])
  var.z[i,1]  <- var(z1[,1])
  var.z[i,2]  <- var(z2[,1])
  pb$tick()
}

quartz()
par(mfrow=c(2,2))
x <- (1:length(res))*10

plot(x,mean.z[,1],type='l',ylim=range(mean.z),xlab='Generation',ylab='Mean phenotype')
lines(x,mean.z[,2],col='red')
plot(x,var.z[,1],type='l',ylim=range(var.z),xlab='Generation',ylab='Phenotypic variance')
lines(x,var.z[,2],col='red')

goat <- rep(NA,length(res))
for (i in 1:length(res)){
  goat[i] <- mean(dist[,i])
}

plot(1:n.loci,dist[,length(res)],type='l')
mean(dist[,length(res)])*n.loci/2
(mean.z[150,1]-mean.z[150,2])
=======

  outd <- fast_dispersal(struct.1,struct.2,0.001,0.001)

  print(i)
  struct.1 <- outd[[1]]
  struct.2 <- outd[[2]]
  if (i %% 10==0) res[[paste(i)]] <- list(struct.1,struct.2)
  #pb$tick()
}


# then compute Fst at every locus every 10 generations (that were stored)
# (usig the pegas package....takes a ridiculous amount of time...silly!)
fst_df <- lapply(res, function(x) fst_at_loci(x[[1]], x[[2]])) %>%
  bind_rows(.id = "generation")

fst_df %>%
  group_by(generation) %>%
  summarise(mean_fst = mean(Fst))

tmp <- fst_df %>%
  tidyr::separate(locus, into = c("dump", "pos")) %>%
  mutate(pos = as.numeric(pos))


ggplot(tmp, aes(x = pos, y = Fst, colour = generation)) +
  geom_point()
>>>>>>> 210c7c08
<|MERGE_RESOLUTION|>--- conflicted
+++ resolved
@@ -11,7 +11,6 @@
 library(abind)
 library(parallel)
 library(progress)
-# library(tcltk)
 # library(profvis)
 library(ggplot2)
 library(dplyr)
@@ -58,8 +57,6 @@
   pops.comb <- abind(pop1,pop2,along=1)
   n1 <- dim(pop1)[1]
   n2 <- dim(pop2)[1]
-  #p1 <- rep(1,n1)  # eca commented this out since it behaved differently with respect to seeds...weird...
-  #p2 <- rep(2,n2)
   p1 <- ifelse(runif(n1)<rate1to2,2,1)
   p2 <- ifelse(runif(n2)<rate2to1,1,2)
   ps <- c(p1,p2)
@@ -90,24 +87,15 @@
   return(struct.rt)
 }
 
-
-<<<<<<< HEAD
 pb <- progress_bar$new(format = " Doing its shit [:bar] :percent eta: :eta",total =n.gens, clear = FALSE, width= 100)
 start.1 <- struct.1 <- start.2 <- struct.2 <- initial.struct(initial.population.size,n.loci,n.alleles.per.locus)
 
 res <- list()
-mean.z
-=======
-#pb <- progress_bar$new(format = " Doing its shit [:bar] :percent eta: :eta",total =n.gens, clear = FALSE, width= 100)
-#pb <- tkProgressBar(title = "progress bar", min = 0, max = n.gens, width = 300)
 
 start.1 <- struct.1 <- start.2 <- struct.2 <- initial.struct(initial.population.size,n.loci,n.alleles.per.locus)
 
 res <- list()
 res[["0"]] <- list(struct.1, struct.2)
-
-n.gens <- 50
->>>>>>> 210c7c08
 
 for (i in 1:n.gens){
   x1 <- list(struct.1,bv.for.alleles,n.loci,V.e,2,0.2,-0.005,-0.01,1)
@@ -116,11 +104,10 @@
   out <- mclapply(x,doer)
   struct.1 <- out[[1]]
   struct.2 <- out[[2]]
-<<<<<<< HEAD
-  outd <- dispersal(struct.1,struct.2,0,0)
+  outd <- fast_dispersal(struct.1,struct.2,0.01,0.01)
   struct.1 <- outd[[1]]
   struct.2 <- outd[[2]]
-  if (i %% 10==0) res[[i/10]] <- list(struct.1,struct.2)
+  if (i %% 10==0) res[[paste(i)]] <- list(struct.1,struct.2)
   pb$tick()
 }
 
@@ -155,17 +142,9 @@
 
 plot(1:n.loci,dist[,length(res)],type='l')
 mean(dist[,length(res)])*n.loci/2
-(mean.z[150,1]-mean.z[150,2])
-=======
 
-  outd <- fast_dispersal(struct.1,struct.2,0.001,0.001)
 
-  print(i)
-  struct.1 <- outd[[1]]
-  struct.2 <- outd[[2]]
-  if (i %% 10==0) res[[paste(i)]] <- list(struct.1,struct.2)
-  #pb$tick()
-}
+
 
 
 # then compute Fst at every locus every 10 generations (that were stored)
@@ -174,8 +153,10 @@
   bind_rows(.id = "generation")
 
 fst_df %>%
+  mutate(generation = as.numeric(generation)) %>%
   group_by(generation) %>%
-  summarise(mean_fst = mean(Fst))
+  summarise(mean_fst = mean(Fst,na.rm=TRUE)) %>% as.data.frame
+
 
 tmp <- fst_df %>%
   tidyr::separate(locus, into = c("dump", "pos")) %>%
@@ -184,4 +165,6 @@
 
 ggplot(tmp, aes(x = pos, y = Fst, colour = generation)) +
   geom_point()
->>>>>>> 210c7c08
+
+
+plot(1:200,as.vector(fst_df[fst_df$generation=='1500',3]))